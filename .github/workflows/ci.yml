--- conflicted
+++ resolved
@@ -22,15 +22,7 @@
           PULL_REQUEST_NUM: ${{ github.event.pull_request.number }}
         run: |
            source activate /home/admin/tf12_py2/
-<<<<<<< HEAD
-           if [ ! -e "/tmp/easyrec_data_20220315.tar.gz" ]
-           then
-             wget https://easyrec.oss-cn-beijing.aliyuncs.com/data/easyrec_data_20220315.tar.gz -O /tmp/easyrec_data_20220315.tar.gz
-           fi
-           tar -zvxf /tmp/easyrec_data_20220315.tar.gz
-=======
            python git-lfs/git_lfs.py pull
->>>>>>> 9d5ce4ff
            source scripts/ci_test.sh
       - name: LabelAndComment
         env:
