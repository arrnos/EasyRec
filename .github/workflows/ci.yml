--- conflicted
+++ resolved
@@ -21,15 +21,6 @@
           TEST_DEVICES: ""
         run: |
            source activate /home/admin/tf12_py2/
-<<<<<<< HEAD
-
-=======
-           if [ ! -e "/tmp/easyrec_data_20220113.tar.gz" ]
-           then
-             wget https://easyrec.oss-cn-beijing.aliyuncs.com/data/easyrec_data_20220113.tar.gz -O /tmp/easyrec_data_20220113.tar.gz
-           fi
-           tar -zvxf /tmp/easyrec_data_20220113.tar.gz
->>>>>>> bed6d9ee
            source scripts/ci_test.sh
       - name: LabelAndComment
         env:
