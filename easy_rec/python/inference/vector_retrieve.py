# -*- encoding:utf-8 -*-
# Copyright (c) Alibaba, Inc. and its affiliates.
from __future__ import absolute_import
from __future__ import division
from __future__ import print_function

import logging
from datetime import datetime

import common_io
import numpy as np
import tensorflow as tf

try:
  import graphlearn as gl
except:
  logging.WARN(
<<<<<<< HEAD
      'GraphLearn is not installed. You can install it by "pip install http://odps-release.cn-hangzhou.oss-cdn.aliyun-inc.com/graphlearn/tunnel/graphlearn-0.7-cp27-cp27mu-linux_x86_64.whl."'  # noqa: E501
=======
      'GraphLearn is not installed. You can install it by "pip install https://easyrec.oss-cn-beijing.aliyuncs.com/3rdparty/graphlearn-0.7-cp27-cp27mu-linux_x86_64.whl.'  # noqa: E501
>>>>>>> bed6d9ee
  )

if tf.__version__ >= '2.0':
  tf = tf.compat.v1


class VectorRetrieve(object):

  def __init__(self,
               query_table,
               doc_table,
               out_table,
               ndim,
               delimiter=',',
               batch_size=4,
               index_type='ivfflat',
               nlist=10,
               nprobe=2,
               distance=1,
               m=8):
    """Retrieve top n neighbours by query vector.

    Args:
      query_table: query vector table
      doc_table: document vector table
      out_table: output table
      ndim: int, number of feature dimensions
      delimiter: delimiter for feature vectors
      batch_size: query batch size
      index_type: search model `flat`, `ivfflat`, `ivfpq`, `gpu_ivfflat`
      nlist: number of split part on each worker
      nprobe: probe part on each worker
      distance: type of distance,  0 is l2 distance(default), 1 is inner product.
      m: number of dimensions for each node after compress
    """
    self.query_table = query_table
    self.doc_table = doc_table
    self.out_table = out_table
    self.ndim = ndim
    self.delimiter = delimiter
    self.batch_size = batch_size

    gl.set_inter_threadnum(8)
    gl.set_knn_metric(distance)
    knn_option = gl.IndexOption()
    knn_option.name = 'knn'
    knn_option.index_type = index_type
    knn_option.nlist = nlist
    knn_option.nprobe = nprobe
    knn_option.m = m
    self.knn_option = knn_option

  def __call__(self, top_n, task_index, task_count, *args, **kwargs):
    g = gl.Graph()
    g.node(
        self.doc_table,
        'doc',
        decoder=gl.Decoder(
            attr_types=['float'] * self.ndim, attr_delimiter=self.delimiter),
        option=self.knn_option)
    g.init(task_index=task_index, task_count=task_count)

    query_reader = common_io.table.TableReader(
        self.query_table, slice_id=task_index, slice_count=task_count)
    num_records = query_reader.get_row_count()
    total_batch_num = num_records // self.batch_size + 1.0
    batch_num = 0
    print('total input records: {}'.format(query_reader.get_row_count()))
    print('total_batch_num: {}'.format(total_batch_num))
    print('output_table: {}'.format(self.out_table))

    output_table_writer = common_io.table.TableWriter(self.out_table,
                                                      task_index)
    count = 0
    while True:
      try:
        batch_query_nodes, batch_query_feats = zip(
            *query_reader.read(self.batch_size, allow_smaller_final_batch=True))
        batch_num += 1.0
        print('{} process: {:.2f}'.format(datetime.now().time(),
                                          batch_num / total_batch_num))
        feats = to_np_array(batch_query_feats, self.delimiter)
        rt_ids, rt_dists = g.search('doc', feats, gl.KnnOption(k=top_n))

        for query_node, nodes, dists in zip(batch_query_nodes, rt_ids,
                                            rt_dists):
          query = np.array([query_node] * len(nodes), dtype='int64')
          output_table_writer.write(
              zip(query, nodes, dists), (0, 1, 2), allow_type_cast=False)
          count += 1
          if np.mod(count, 100) == 0:
            print('write ', count, ' query nodes totally')
      except Exception as e:
        print(e)
        break

    print('==finished==')
    output_table_writer.close()
    query_reader.close()
    g.close()


def to_np_array(batch_query_feats, attr_delimiter):
  return np.array(
      [map(float, feat.split(attr_delimiter)) for feat in batch_query_feats],
      dtype='float32')<|MERGE_RESOLUTION|>--- conflicted
+++ resolved
@@ -15,11 +15,7 @@
   import graphlearn as gl
 except:
   logging.WARN(
-<<<<<<< HEAD
-      'GraphLearn is not installed. You can install it by "pip install http://odps-release.cn-hangzhou.oss-cdn.aliyun-inc.com/graphlearn/tunnel/graphlearn-0.7-cp27-cp27mu-linux_x86_64.whl."'  # noqa: E501
-=======
       'GraphLearn is not installed. You can install it by "pip install https://easyrec.oss-cn-beijing.aliyuncs.com/3rdparty/graphlearn-0.7-cp27-cp27mu-linux_x86_64.whl.'  # noqa: E501
->>>>>>> bed6d9ee
   )
 
 if tf.__version__ >= '2.0':
