# -*- encoding:utf-8 -*-
# Copyright (c) Alibaba, Inc. and its affiliates.
from __future__ import absolute_import
from __future__ import division
from __future__ import print_function

import abc
import logging
import math
import os
import time

import numpy as np
import six
import tensorflow as tf
from tensorflow.core.protobuf import meta_graph_pb2
from tensorflow.python.saved_model import constants
from tensorflow.python.saved_model import signature_constants

from easy_rec.python.utils import pai_util
from easy_rec.python.utils.config_util import get_configs_from_pipeline_file
from easy_rec.python.utils.input_utils import get_type_defaults
from easy_rec.python.utils.load_class import get_register_class_meta

if tf.__version__ >= '2.0':
  tf = tf.compat.v1

SINGLE_PLACEHOLDER_FEATURE_KEY = 'features'

_PREDICTOR_CLASS_MAP = {}
_register_abc_meta = get_register_class_meta(
    _PREDICTOR_CLASS_MAP, have_abstract_class=True)


class PredictorInterface(six.with_metaclass(_register_abc_meta, object)):
  version = 1

  def __init__(self, model_path, model_config=None):
    """Init tensorflow session and load tf model.

    Args:
      model_path:  init model from this directory
      model_config: config string for model to init, in json format
    """
    pass

  @abc.abstractmethod
  def predict(self, input_data, batch_size):
    """Using session run predict a number of samples using batch_size.

    Args:
      input_data:  a list of numpy array, each array is a sample to be predicted
      batch_size: batch_size passed by the caller, you can also ignore this param and
        use a fixed number if you do not want to adjust batch_size in runtime

    Returns:
      result: a list of dict, each dict is the prediction result of one sample
        eg, {"output1": value1, "output2": value2}, the value type can be
        python int str float, and numpy array
    """
    pass

  def get_output_type(self):
    """Get output types of prediction.
<<<<<<< HEAD
=======

    in this function user should return a type dict, which indicates which type of
    data should the output of predictor be converted to.
>>>>>>> 6e1efe45

    in this function user should return a type dict, which indicates
    which type of data should the output of predictor be converted to
    * type json, data will be serialized to json str

    * type image, data will be converted to encode image binary and write to oss file,
      whose name is output_dir/${key}/${input_filename}_${idx}.jpg, where input_filename
      is extracted from url, key corresponds to the key in the dict of output_type,
      if the type of data indexed by key is a list, idx is the index of element in list, otherwhile ${idx} will be empty

    * type video, data will be converted to encode video binary and write to oss file,

    eg:  return  {
      'image': 'image',
      'feature': 'json'
    }

    indicating that the image data in the output dict will be save to image
    file and feature in output dict will be converted to json
    """
    return {}


class PredictorImpl(object):

  def __init__(self, model_path, profiling_file=None):
    """Impl class for predictor.

    Args:
      model_path:  saved_model directory or frozenpb file path
      profiling_file:  profiling result file, default None.
        if not None, predict function will use Timeline to profiling
        prediction time, and the result json will be saved to profiling_file
    """
    self._inputs_map = {}
    self._outputs_map = {}
    self._is_saved_model = False
    self._profiling_file = profiling_file
    self._model_path = model_path
    self._input_names = []
    self._is_multi_placeholder = True

    self._build_model()

  @property
  def input_names(self):
    return self._input_names

  @property
  def output_names(self):
    return list(self._outputs_map.keys())

  def __del__(self):
    """Destroy predictor resources."""
    self._session.close()

  def search_pb(self, directory):
    """Search pb file recursively in model directory. if multiple pb files exist, exception will be raised.

<<<<<<< HEAD
    if multiple pb files exist, exception will be raised.

    Args:
      directory: model directory.
=======
    Args:
      directory: model directory
>>>>>>> 6e1efe45

    Returns:
      directory contain pb file
    """
    dir_list = []
    for root, dirs, files in tf.gfile.Walk(directory):
      for f in files:
        _, ext = os.path.splitext(f)
        if ext == '.pb':
          dir_list.append(root)
    if len(dir_list) == 0:
      raise ValueError('savedmodel is not found in directory %s' % directory)
    elif len(dir_list) > 1:
      raise ValueError('multiple saved model found in directory %s' % directory)

    return dir_list[0]

  def _get_input_fields_from_pipeline_config(self, model_path):
    pipeline_path = os.path.join(model_path, 'assets/pipeline.config')
    assert tf.gfile.Exists(pipeline_path), '%s not exists.' % pipeline_path
    pipeline_config = get_configs_from_pipeline_file(pipeline_path)
    input_fields = pipeline_config.data_config.input_fields
    input_fields_info = {
        input_field.input_name:
        (input_field.input_type, input_field.default_val)
        for input_field in input_fields
    }
    input_fields_list = [input_field.input_name for input_field in input_fields]

    return input_fields_info, input_fields_list

  def _build_model(self):
    """Load graph from model_path and create session for this graph."""
    model_path = self._model_path
    self._graph = tf.Graph()
    gpu_options = tf.GPUOptions(allow_growth=True)
    session_config = tf.ConfigProto(
        gpu_options=gpu_options,
        allow_soft_placement=True,
        log_device_placement=(self._profiling_file is not None))
    self._session = tf.Session(config=session_config, graph=self._graph)

    with self._graph.as_default():
      with self._session.as_default():
        # load model
        _, ext = os.path.splitext(model_path)
        tf.logging.info('loading model from %s' % model_path)
        if tf.gfile.IsDirectory(model_path):
          model_path = self.search_pb(model_path)
          logging.info('model find in %s' % model_path)
          self._input_fields_info, self._input_fields_list = self._get_input_fields_from_pipeline_config(
              model_path)
          assert tf.saved_model.loader.maybe_saved_model_directory(model_path), \
              'saved model does not exists in %s' % model_path
          self._is_saved_model = True
          meta_graph_def = tf.saved_model.loader.load(
              self._session, [tf.saved_model.tag_constants.SERVING], model_path)
          # parse signature
          signature_def = meta_graph_def.signature_def[
              signature_constants.DEFAULT_SERVING_SIGNATURE_DEF_KEY]
          inputs = signature_def.inputs
          # each input_info is a tuple of input_id, name, data_type
          input_info = []
          self._is_multi_placeholder = len(inputs.items()) > 1
          if self._is_multi_placeholder:
            for gid, item in enumerate(inputs.items()):
              name, tensor = item
              logging.info('Load input binding: %s -> %s' % (name, tensor.name))
              input_name = tensor.name
              input_name, _ = input_name.split(':')
              try:
                input_id = input_name.split('_')[-1]
                input_id = int(input_id)
              except Exception:
                # support for models that are not exported by easy_rec
                # in which case, the order of inputs may not be the
                # same as they are defined, thereforce, list input
                # could not be supported, only dict input could be supported
                logging.warning(
                    'could not determine input_id from input_name: %s' %
                    input_name)
                input_id = gid
              input_info.append((input_id, name, tensor.dtype))
              self._inputs_map[name] = self._graph.get_tensor_by_name(
                  tensor.name)
          else:
            # only one input, all features concatenate together
            for name, tensor in inputs.items():
              logging.info('Load input binding: %s -> %s' % (name, tensor.name))
              input_info.append((0, name, tensor.dtype))
              self._inputs_map[name] = self._graph.get_tensor_by_name(
                  tensor.name)
          # sort inputs by input_ids so as to match the order of csv data
          input_info.sort(key=lambda t: t[0])
          self._input_names = [t[1] for t in input_info]

          outputs = signature_def.outputs
          for name, tensor in outputs.items():
            logging.info('Load output binding: %s -> %s' % (name, tensor.name))
            self._outputs_map[name] = self._graph.get_tensor_by_name(
                tensor.name)

          # get assets
          self._assets = {}
          asset_files = tf.get_collection(constants.ASSETS_KEY)
          for any_proto in asset_files:
            asset_file = meta_graph_pb2.AssetFileDef()
            any_proto.Unpack(asset_file)
            type_name = asset_file.tensor_info.name.split(':')[0]
            asset_path = os.path.join(model_path, constants.ASSETS_DIRECTORY,
                                      asset_file.filename)
            assert tf.gfile.Exists(
                asset_path), '%s is missing in saved model' % asset_path
            self._assets[type_name] = asset_path
          logging.info(self._assets)

          # get export config
          self._export_config = {}
          # export_config_collection = tf.get_collection(fields.EVGraphKeys.export_config)
          # if len(export_config_collection) > 0:
          #  self._export_config = json.loads(export_config_collection[0])
          #  logging.info('load export config info %s' % export_config_collection[0])
        else:
          raise ValueError('currently only savedmodel is supported')

  def predict(self, input_data_dict, output_names=None):
    """Predict input data with loaded model.

    Args:
      input_data_dict: a dict containing all input data, key is the input name,
        value is the corresponding value
      output_names:  if not None, will fetch certain outputs, if set None, will
        return all the output info according to the output info in model signature

    Return:
      a dict of outputs, key is the output name, value is the corresponding value
    """
    feed_dict = {}
    for input_name, tensor in six.iteritems(self._inputs_map):
      assert input_name in input_data_dict, 'input data %s is missing' % input_name
      tensor_shape = tensor.get_shape().as_list()
      input_shape = input_data_dict[input_name].shape
      assert tensor_shape[0] is None or (tensor_shape[0] == input_shape[0]), \
          'input %s  batchsize %d is not the same as the exported batch_size %d' % \
          (input_name, input_shape[0], tensor_shape[0])
      feed_dict[tensor] = input_data_dict[input_name]
    fetch_dict = {}
    if output_names is not None:
      for output_name in output_names:
        assert output_name in self._outputs_map, \
            'invalid output name %s' % output_name
        fetch_dict[output_name] = self._outputs_map[output_name]
    else:
      fetch_dict = self._outputs_map

    with self._graph.as_default():
      with self._session.as_default():
        if self._profiling_file is None:
          return self._session.run(fetch_dict, feed_dict)
        else:
          run_options = tf.RunOptions(trace_level=tf.RunOptions.FULL_TRACE)
          run_metadata = tf.RunMetadata()
          results = self._session.run(
              fetch_dict,
              feed_dict,
              options=run_options,
              run_metadata=run_metadata)
          # Create the Timeline object, and write it to a json
          from tensorflow.python.client import timeline
          tl = timeline.Timeline(run_metadata.step_stats)
          ctf = tl.generate_chrome_trace_format()
          with tf.gfile.GFile(self._profiling_file, 'w') as f:
            f.write(ctf)
          return results


class Predictor(PredictorInterface):

  def __init__(self, model_path, profiling_file=None):
    """Initialize a `Predictor`.

    Args:
      model_path:  saved_model directory or frozenpb file path
      profiling_file:  profiling result file, default None.
        if not None, predict function will use Timeline to profiling
        prediction time, and the result json will be saved to profiling_file
    """
    self._predictor_impl = PredictorImpl(model_path, profiling_file)
    self._inputs_map = self._predictor_impl._inputs_map
    self._outputs_map = self._predictor_impl._outputs_map
    self._profiling_file = profiling_file
    self._export_config = self._predictor_impl._export_config
    self._input_fields_info = self._predictor_impl._input_fields_info
    self._is_multi_placeholder = self._predictor_impl._is_multi_placeholder

    self._input_fields = self._predictor_impl._input_fields_list

  @property
  def input_names(self):
    """Input names of the model.

    Returns:
      a list, which conaining the name of input nodes available in model
    """
    return list(self._inputs_map.keys())

  @property
  def output_names(self):
    """Output names of the model.

    Returns:
      a list, which conaining the name of outputs nodes available in model
    """
    return list(self._outputs_map.keys())

  def predict_impl(self,
                   input_table,
                   output_table,
                   all_cols='',
                   all_col_types='',
                   selected_cols='',
                   reserved_cols='',
                   output_cols=None,
                   batch_size=1024,
                   slice_id=0,
                   slice_num=1,
                   input_sep=',',
                   output_sep=chr(1)):
    """Predict table input with loaded model.

    Args:
      input_table: table/file_path to read
      output_table: table/file_path to write
      all_cols: union of columns
      all_col_types: data types of the columns
      selected_cols: included column names, comma separated, such as "a,b,c"
      reserved_cols: columns to be copy to output_table, comma separated, such as "a,b"
      output_cols: output columns, comma separated, such as "y float, embedding string",
                the output names[y, embedding] must be in saved_model output_names
      batch_size: predict batch size
      slice_id: when multiple workers write the same table, each worker should
                be assigned different slice_id, which is usually slice_id
      slice_num: table slice number
      input_sep: separator of input file.
      output_sep: separator of predict result file.
    """
    if pai_util.is_on_pai():
      self.predict_table(
          input_table,
          output_table,
          all_cols=all_cols,
          all_col_types=all_col_types,
          selected_cols=selected_cols,
          reserved_cols=reserved_cols,
          output_cols=output_cols,
          batch_size=batch_size,
          slice_id=slice_id,
          slice_num=slice_num)
    else:
      self.predict_csv(
          input_table,
          output_table,
          reserved_cols=reserved_cols,
          output_cols=output_cols,
          batch_size=batch_size,
          slice_id=slice_id,
          slice_num=slice_num,
          input_sep=input_sep,
          output_sep=output_sep)

  def predict_csv(self, input_path, output_path, reserved_cols, output_cols,
                  batch_size, slice_id, slice_num, input_sep, output_sep):
    record_defaults = [
        self._input_fields_info[col_name][1] for col_name in self._input_fields
    ]
    if reserved_cols == 'ALL_COLUMNS':
      reserved_cols = self._input_fields
    else:
      reserved_cols = [x.strip() for x in reserved_cols.split(',') if x != '']
    if output_cols is None or output_cols == 'ALL_COLUMNS':
      output_cols = sorted(self._predictor_impl.output_names)
      logging.info('predict output cols: %s' % output_cols)
    else:
      # specified as score float,embedding string
      tmp_cols = []
      for x in output_cols.split(','):
        if x.strip() == '':
          continue
        tmp_keys = x.split(' ')
        tmp_cols.append(tmp_keys[0].strip())
      output_cols = tmp_cols

    with tf.Graph().as_default(), tf.Session() as sess:
      num_parallel_calls = 8
      file_paths = []
      for x in input_path.split(','):
        file_paths.extend(tf.gfile.Glob(x))
      assert len(file_paths) > 0, 'match no files with %s' % input_path

      dataset = tf.data.Dataset.from_tensor_slices(file_paths)
      parallel_num = min(num_parallel_calls, len(file_paths))
      dataset = dataset.interleave(
          tf.data.TextLineDataset,
          cycle_length=parallel_num,
          num_parallel_calls=parallel_num)
      dataset = dataset.shard(slice_num, slice_id)
      logging.info('batch_size = %d' % batch_size)
      dataset = dataset.batch(batch_size)
      dataset = dataset.prefetch(buffer_size=64)

      def _parse_csv(line):

        def _check_data(line):
          sep = input_sep
          if type(sep) != type(str):
            sep = sep.encode('utf-8')
          field_num = len(line[0].split(sep))
          assert field_num == len(record_defaults), 'sep[%s] maybe invalid: field_num=%d, required_num=%d' \
                                                    % (sep, field_num, len(record_defaults))
          return True

        check_op = tf.py_func(_check_data, [line], Tout=tf.bool)
        with tf.control_dependencies([check_op]):
          fields = tf.decode_csv(
              line,
              field_delim=',',
              record_defaults=record_defaults,
              name='decode_csv')

        inputs = {self._input_fields[x]: fields[x] for x in range(len(fields))}
        return inputs

      dataset = dataset.map(_parse_csv, num_parallel_calls=num_parallel_calls)
      iterator = dataset.make_one_shot_iterator()
      all_dict = iterator.get_next()

      if not tf.gfile.Exists(output_path):
        tf.gfile.MakeDirs(output_path)
      res_path = os.path.join(output_path, 'slice_%d.csv' % slice_id)
      table_writer = tf.gfile.FastGFile(res_path, 'w')

      input_names = self._predictor_impl.input_names
      progress = 0
      sum_t0, sum_t1, sum_t2 = 0, 0, 0
      pred_cnt = 0
      table_writer.write(output_sep.join(output_cols + reserved_cols) + '\n')
      while True:
        try:
          ts0 = time.time()
          all_vals = sess.run(all_dict)

          ts1 = time.time()
          input_vals = {k: all_vals[k] for k in input_names}
          outputs = self._predictor_impl.predict(input_vals, output_cols)

          for x in output_cols:
            if outputs[x].dtype == np.object:
              outputs[x] = [val.decode('utf-8') for val in outputs[x]]
          for k in reserved_cols:
            if all_vals[k].dtype == np.object:
              all_vals[k] = [val.decode('utf-8') for val in all_vals[k]]

          ts2 = time.time()
          reserve_vals = [outputs[x] for x in output_cols] + \
                         [all_vals[k] for k in reserved_cols]
          outputs = [x for x in zip(*reserve_vals)]
          pred_cnt += len(outputs)
          outputs = '\n'.join(
              [output_sep.join([str(i) for i in output]) for output in outputs])
          table_writer.write(outputs + '\n')

          ts3 = time.time()
          progress += 1
          sum_t0 += (ts1 - ts0)
          sum_t1 += (ts2 - ts1)
          sum_t2 += (ts3 - ts2)
        except tf.errors.OutOfRangeError:
          break
        if progress % 100 == 0:
          logging.info('progress: batch_num=%d sample_num=%d' %
                       (progress, progress * batch_size))
          logging.info('time_stats: read: %.2f predict: %.2f write: %.2f' %
                       (sum_t0, sum_t1, sum_t2))
      logging.info('Final_time_stats: read: %.2f predict: %.2f write: %.2f' %
                   (sum_t0, sum_t1, sum_t2))
      table_writer.close()
      logging.info('Predict %s done.' % input_path)
      logging.info('Predict size: %d.' % pred_cnt)

  def predict_table(self,
                    input_table,
                    output_table,
                    all_cols,
                    all_col_types,
                    selected_cols,
                    reserved_cols,
                    output_cols=None,
                    batch_size=1024,
                    slice_id=0,
                    slice_num=1):

    def _get_defaults(col_name, col_type):
      if col_name in self._input_fields_info:
        col_type, default_val = self._input_fields_info[col_name]
        default_val = get_type_defaults(col_type, default_val)
        logging.info('col_name: %s, default_val: %s' % (col_name, default_val))
      else:
        logging.info('col_name: %s is not used in predict.' % col_name)
        defaults = {'string': '', 'double': 0.0, 'bigint': 0}
        assert col_type in defaults, 'invalid col_type: %s, col_type: %s' % (
            col_name, col_type)
        default_val = defaults[col_type]
      return default_val

    all_cols = [x.strip() for x in all_cols.split(',') if x != '']
    all_col_types = [x.strip() for x in all_col_types.split(',') if x != '']
    reserved_cols = [x.strip() for x in reserved_cols.split(',') if x != '']

    if output_cols is None:
      output_cols = self._predictor_impl.output_names
    else:
      # specified as score float,embedding string
      tmp_cols = []
      for x in output_cols.split(','):
        if x.strip() == '':
          continue
        tmp_keys = x.split(' ')
        tmp_cols.append(tmp_keys[0].strip())
      output_cols = tmp_cols

    record_defaults = [
        _get_defaults(col_name, col_type)
        for col_name, col_type in zip(all_cols, all_col_types)
    ]
    with tf.Graph().as_default(), tf.Session() as sess:
      num_parallel_calls = 8
      input_table = input_table.split(',')
      dataset = tf.data.TableRecordDataset([input_table],
                                           record_defaults=record_defaults,
                                           slice_id=slice_id,
                                           slice_count=slice_num,
                                           selected_cols=','.join(all_cols))

      logging.info('batch_size = %d' % batch_size)
      dataset = dataset.batch(batch_size)
      dataset = dataset.prefetch(buffer_size=64)

      def _parse_table(*fields):
        fields = list(fields)
        field_dict = {all_cols[i]: fields[i] for i in range(len(fields))}
        return field_dict

      dataset = dataset.map(_parse_table, num_parallel_calls=num_parallel_calls)
      iterator = dataset.make_one_shot_iterator()
      all_dict = iterator.get_next()

      import common_io
      table_writer = common_io.table.TableWriter(
          output_table, slice_id=slice_id)

      input_names = self._predictor_impl.input_names

      def _parse_value(all_vals):
        if self._is_multi_placeholder:
          if SINGLE_PLACEHOLDER_FEATURE_KEY in all_vals:
            feature_vals = all_vals[SINGLE_PLACEHOLDER_FEATURE_KEY]
            split_index = []
            split_vals = {}
            for i, k in enumerate(input_names):
              split_index.append(k)
              split_vals[k] = []
            for record in feature_vals:
              split_records = record.split('\002')
              for i, r in enumerate(split_records):
                split_vals[split_index[i]].append(r)
            return {k: np.array(split_vals[k]) for k in input_names}
        return {k: all_vals[k] for k in input_names}

      progress = 0
      sum_t0, sum_t1, sum_t2 = 0, 0, 0

      while True:
        try:
          ts0 = time.time()
          all_vals = sess.run(all_dict)

          ts1 = time.time()
          input_vals = _parse_value(all_vals)
          # logging.info('input names = %s' % input_names)
          # logging.info('input vals = %s' % input_vals)
          outputs = self._predictor_impl.predict(input_vals, output_cols)

          ts2 = time.time()
          reserve_vals = [all_vals[k] for k in reserved_cols
                          ] + [outputs[x] for x in output_cols]
          indices = list(range(0, len(reserve_vals)))
          outputs = [x for x in zip(*reserve_vals)]

          table_writer.write(outputs, indices, allow_type_cast=False)
          ts3 = time.time()
          progress += 1
          sum_t0 += (ts1 - ts0)
          sum_t1 += (ts2 - ts1)
          sum_t2 += (ts3 - ts2)
        except tf.python_io.OutOfRangeException:
          break
        except tf.errors.OutOfRangeError:
          break
        if progress % 100 == 0:
          logging.info('progress: batch_num=%d sample_num=%d' %
                       (progress, progress * batch_size))
          logging.info('time_stats: read: %.2f predict: %.2f write: %.2f' %
                       (sum_t0, sum_t1, sum_t2))
      logging.info('Final_time_stats: read: %.2f predict: %.2f write: %.2f' %
                   (sum_t0, sum_t1, sum_t2))
      table_writer.close()
      logging.info('Predict %s done.' % input_table)

  def predict(self, input_data_dict_list, output_names=None, batch_size=1):
    """Predict input data with loaded model.

    Args:
      input_data_dict_list: list of dict
      output_names:  if not None, will fetch certain outputs, if set None, will
      batch_size: batch_size used to predict, -1 indicates to use the real batch_size

    Return:
      a list of dict, each dict contain a key-value pair for output_name, output_value
    """
    num_example = len(input_data_dict_list)
    assert num_example > 0, 'input data should not be an empty list'
    assert isinstance(input_data_dict_list[0], dict) or \
           isinstance(input_data_dict_list[0], list) or \
           isinstance(input_data_dict_list[0], str), 'input is not a list or dict or str'
    if batch_size > 0:
      num_batches = int(math.ceil(float(num_example) / batch_size))
    else:
      num_batches = 1
      batch_size = len(input_data_dict_list)

    outputs_list = []
    for batch_idx in range(num_batches):
      batch_data_list = input_data_dict_list[batch_idx *
                                             batch_size:(batch_idx + 1) *
                                             batch_size]
      feed_dict = self.batch(batch_data_list)
      outputs = self._predictor_impl.predict(feed_dict, output_names)
      for idx in range(len(batch_data_list)):
        single_result = {}
        for key, batch_value in six.iteritems(outputs):
          single_result[key] = batch_value[idx]
        outputs_list.append(single_result)
    return outputs_list

  def batch(self, data_list):
    """Batching the data."""
    batch_input = {key: [] for key in self._predictor_impl.input_names}
    for data in data_list:
      if isinstance(data, dict):
        for key in data:
          batch_input[key].append(data[key])
      elif isinstance(data, list):
        assert len(self._predictor_impl.input_names) == len(data), \
            'input fields number incorrect, should be %d, but %d' \
            % (len(self._predictor_impl.input_names), len(data))
        for key, v in zip(self._predictor_impl.input_names, data):
          if key != '':
            batch_input[key].append(v)
      elif isinstance(data, str):
        batch_input[self._predictor_impl.input_names[0]].append(data)
    for key in batch_input:
      batch_input[key] = np.array(batch_input[key])
    return batch_input<|MERGE_RESOLUTION|>--- conflicted
+++ resolved
@@ -62,14 +62,11 @@
 
   def get_output_type(self):
     """Get output types of prediction.
-<<<<<<< HEAD
-=======
-
-    in this function user should return a type dict, which indicates which type of
+
+    In this function user should return a type dict, which indicates which type of
     data should the output of predictor be converted to.
->>>>>>> 6e1efe45
-
-    in this function user should return a type dict, which indicates
+
+    In this function user should return a type dict, which indicates
     which type of data should the output of predictor be converted to
     * type json, data will be serialized to json str
 
@@ -127,15 +124,10 @@
   def search_pb(self, directory):
     """Search pb file recursively in model directory. if multiple pb files exist, exception will be raised.
 
-<<<<<<< HEAD
-    if multiple pb files exist, exception will be raised.
+    If multiple pb files exist, exception will be raised.
 
     Args:
       directory: model directory.
-=======
-    Args:
-      directory: model directory
->>>>>>> 6e1efe45
 
     Returns:
       directory contain pb file
