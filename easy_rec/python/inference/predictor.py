--- conflicted
+++ resolved
@@ -117,12 +117,8 @@
 
     if multiple pb files exist, exception will be raised
     Args:
-<<<<<<< HEAD
       directory: model directory
-=======
-      directory: model directory.
-
->>>>>>> d619aaaa
+
     Returns:
       directory contain pb file
     """
