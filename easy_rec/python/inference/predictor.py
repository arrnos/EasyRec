--- conflicted
+++ resolved
@@ -49,6 +49,7 @@
       input_data:  a list of numpy array, each array is a sample to be predicted
       batch_size: batch_size passed by the caller, you can also ignore this param and
         use a fixed number if you do not want to adjust batch_size in runtime
+
     Returns:
       result: a list of dict, each dict is the prediction result of one sample
         eg, {"output1": value1, "output2": value2}, the value type can be
@@ -57,14 +58,19 @@
     pass
 
   def get_output_type(self):
-    """Get output types of prediction. in this function user should return a type dict, which indicates which type of data should the output of predictor be converted to.
-
+    """Get output types of prediction.
+
+    in this function user should return a type dict, which indicates
+    which type of data should the output of predictor be converted to
     * type json, data will be serialized to json str
+
     * type image, data will be converted to encode image binary and write to oss file,
       whose name is output_dir/${key}/${input_filename}_${idx}.jpg, where input_filename
       is extracted from url, key corresponds to the key in the dict of output_type,
       if the type of data indexed by key is a list, idx is the index of element in list, otherwhile ${idx} will be empty
+
     * type video, data will be converted to encode video binary and write to oss file,
+
     eg:  return  {
       'image': 'image',
       'feature': 'json'
@@ -111,8 +117,10 @@
     """Search pb file recursively in model directory.
 
     if multiple pb files exist, exception will be raised.
+
     Args:
       directory: model directory.
+
     Returns:
       directory contain pb file
     """
@@ -159,8 +167,6 @@
         tf.logging.info('loading model from %s' % model_path)
         if tf.gfile.IsDirectory(model_path):
           model_path = self.search_pb(model_path)
-          self._input_fields_info = self.get_input_fields_from_pipeline_config(
-              model_path)
           logging.info('model find in %s' % model_path)
           self._input_fields_info = self.get_input_fields_from_pipeline_config(
               model_path)
@@ -244,6 +250,7 @@
         value is the corresponding value
       output_names:  if not None, will fetch certain outputs, if set None, will
         return all the output info according to the output info in model signature
+
     Return:
       a dict of outputs, key is the output name, value is the corresponding value
     """
@@ -256,7 +263,6 @@
           'input %s  batchsize %d is not the same as the exported batch_size %d' % \
           (input_name, input_shape[0], tensor_shape[0])
       feed_dict[tensor] = input_data_dict[input_name]
-
     fetch_dict = {}
     if output_names is not None:
       for output_name in output_names:
@@ -383,10 +389,7 @@
         _get_defaults(col_name, col_type)
         for col_name, col_type in zip(all_cols, all_col_types)
     ]
-<<<<<<< HEAD
-=======
-
->>>>>>> b58412e0
+
     with tf.Graph().as_default(), tf.Session() as sess:
       input_table = input_table.split(',')
       dataset = tf.data.TableRecordDataset([input_table],
@@ -452,6 +455,7 @@
       input_data_dict_list: list of dict
       output_names:  if not None, will fetch certain outputs, if set None, will
       batch_size: batch_size used to predict, -1 indicates to use the real batch_size
+
     Return:
       a list of dict, each dict contain a key-value pair for output_name, output_value
     """
@@ -472,7 +476,6 @@
                                              batch_size:(batch_idx + 1) *
                                              batch_size]
       feed_dict = self.batch(batch_data_list)
-
       outputs = self._predictor_impl.predict(feed_dict, output_names)
       for idx in range(len(batch_data_list)):
         single_result = {}
@@ -484,7 +487,6 @@
   def batch(self, data_list):
     """Batching the data."""
     batch_input = {key: [] for key in self._predictor_impl.input_names}
-
     for data in data_list:
       if isinstance(data, dict):
         for key in data:
