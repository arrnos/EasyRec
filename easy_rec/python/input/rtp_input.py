--- conflicted
+++ resolved
@@ -81,13 +81,8 @@
         skip_empty=False)
     tmp_fields = tf.reshape(fields.values, [-1, len(record_types)])
     fields = []
-<<<<<<< HEAD
-    for i in range(len(record_defaults)):
-      field = string_to_number(record_defaults[i], tmp_fields[:, i], i)
-=======
     for i in range(len(record_types)):
       field = string_to_number(tmp_fields[:, i], record_types[i], i)
->>>>>>> b58412e0
       fields.append(field)
 
     field_keys = [x for x in self._input_fields if x not in self._label_fields]
