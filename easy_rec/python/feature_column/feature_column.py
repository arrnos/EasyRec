--- conflicted
+++ resolved
@@ -377,25 +377,6 @@
     Args:
       config: instance of easy_rec.python.protos.feature_config_pb2.FeatureConfig
     """
-<<<<<<< HEAD
-    feature_name = config.feature_name if config.HasField(  # noqa: F841
-        'feature_name') else config.input_names[0]
-    if config.HasField('hash_bucket_size'):
-      hash_bucket_size = config.hash_bucket_size
-      fc = sequence_feature_column.sequence_categorical_column_with_hash_bucket(
-          config.input_names[0], hash_bucket_size, dtype=tf.string)
-    elif config.vocab_list:
-      fc = sequence_feature_column.sequence_categorical_column_with_vocabulary_list(
-          config.input_names[0],
-          default_value=0,
-          vocabulary_list=config.vocab_list)
-    elif config.vocab_file:
-      fc = sequence_feature_column.sequence_categorical_column_with_vocabulary_file(
-          config.input_names[0],
-          default_value=0,
-          vocabulary_file=config.vocab_file,
-          vocabulary_size=self._get_vocab_size(config.vocab_file))
-=======
     feature_name = config.feature_name if config.HasField('feature_name') \
         else config.input_names[0]
     sub_feature_type = config.sub_feature_type
@@ -420,7 +401,6 @@
       else:
         fc = sequence_feature_column.sequence_categorical_column_with_identity(
             config.input_names[0], config.num_buckets, default_value=0)
->>>>>>> bed6d9ee
     else:
       bounds = None
       fc = sequence_feature_column.sequence_numeric_column(
