# -*- encoding:utf-8 -*-
# Copyright (c) Alibaba, Inc. and its affiliates.
import logging

import tensorflow as tf

from easy_rec.python.builders import hyperparams_builder
from easy_rec.python.compat.feature_column import sequence_feature_column
from easy_rec.python.protos.dataset_pb2 import DatasetConfig
from easy_rec.python.protos.feature_config_pb2 import FeatureConfig
from easy_rec.python.protos.feature_config_pb2 import WideOrDeep

from easy_rec.python.compat.feature_column import feature_column_v2 as feature_column  # NOQA

if tf.__version__ >= '2.0':
  min_max_variable_partitioner = tf.compat.v1.min_max_variable_partitioner
  tf = tf.compat.v1
else:
  min_max_variable_partitioner = tf.min_max_variable_partitioner


class FeatureKeyError(KeyError):

  def __init__(self, feature_name):
    super(FeatureKeyError, self).__init__(feature_name)


class FeatureColumnParser(object):
  """Parse and generate feature columns."""

  def __init__(self,
               feature_configs,
               wide_deep_dict={},
               wide_output_dim=-1,
               use_embedding_variable=False):
    """Initializes a `FeatureColumnParser`.

    Args:
      feature_configs: collections of
            easy_rec.python.protos.feature_config_pb2.FeatureConfig
            or easy_rec.python.protos.feature_config_pb2.FeatureConfigV2.features
      wide_deep_dict: dict of {feature_name:WideOrDeep}, passed by
        easy_rec.python.layers.input_layer.InputLayer, it is defined in
        easy_rec.python.protos.easy_rec_model_pb2.EasyRecModel.feature_groups
      wide_output_dim: output dimension for wide columns
      use_embedding_variable: use EmbeddingVariable, which is provided by pai-tf
    """
    self._feature_configs = feature_configs
    self._wide_output_dim = wide_output_dim
    self._wide_deep_dict = wide_deep_dict
    self._deep_columns = {}
    self._wide_columns = {}
    self._sequence_columns = {}

    self._share_embed_names = {}
    self._share_embed_infos = {}

    self._use_embedding_variable = use_embedding_variable
    self._vocab_size = {}

    for config in self._feature_configs:
      if not config.HasField('embedding_name'):
        continue
      embed_name = config.embedding_name
      embed_info = {
          'embedding_dim':
              config.embedding_dim,
          'combiner':
              config.combiner,
          'initializer':
              config.initializer if config.HasField('initializer') else None,
          'max_partitions':
              config.max_partitions
      }
      if embed_name in self._share_embed_names:
        assert embed_info == self._share_embed_infos[embed_name], \
            'shared embed info of [%s] is not matched [%s] vs [%s]' % (
                embed_name, embed_info, self._share_embed_infos[embed_name])
        self._share_embed_names[embed_name] += 1
      else:
        self._share_embed_names[embed_name] = 1
        self._share_embed_infos[embed_name] = embed_info

    # remove not shared embedding names
    not_shared = [
        x for x in self._share_embed_names if self._share_embed_names[x] == 1
    ]
    for embed_name in not_shared:
      del self._share_embed_names[embed_name]
      del self._share_embed_infos[embed_name]

    logging.info('shared embeddings[num=%d]' % len(self._share_embed_names))
    for embed_name in self._share_embed_names:
      logging.info('\t%s: share_num[%d], share_info[%s]' %
                   (embed_name, self._share_embed_names[embed_name],
                    self._share_embed_infos[embed_name]))
    self._deep_share_embed_columns = {
        embed_name: [] for embed_name in self._share_embed_names
    }
    self._wide_share_embed_columns = {
        embed_name: [] for embed_name in self._share_embed_names
    }

    for config in self._feature_configs:
      assert isinstance(config, FeatureConfig)
      try:
        if config.feature_type == config.IdFeature:
          self.parse_id_feature(config)
        elif config.feature_type == config.TagFeature:
          self.parse_tag_feature(config)
        elif config.feature_type == config.RawFeature:
          self.parse_raw_feature(config)
        elif config.feature_type == config.ComboFeature:
          self.parse_combo_feature(config)
        elif config.feature_type == config.LookupFeature:
          self.parse_lookup_feature(config)
        elif config.feature_type == config.SequenceFeature:
          self.parse_sequence_feature(config)
        else:
          assert False, 'invalid feature type: %s' % config.feature_type
      except FeatureKeyError:
        pass

    for embed_name in self._share_embed_names:
      initializer = None
      if self._share_embed_infos[embed_name]['initializer']:
        initializer = hyperparams_builder.build_initializer(
            self._share_embed_infos[embed_name]['initializer'])
      partitioner = self._build_partitioner(
          self._share_embed_infos[embed_name]['max_partitions'])
      # for handling share embedding columns
      share_embed_fcs = feature_column.shared_embedding_columns(
          self._deep_share_embed_columns[embed_name],
          self._share_embed_infos[embed_name]['embedding_dim'],
          initializer=initializer,
          shared_embedding_collection_name=embed_name,
          combiner=self._share_embed_infos[embed_name]['combiner'],
          partitioner=partitioner,
          use_embedding_variable=self._use_embedding_variable)
      self._deep_share_embed_columns[embed_name] = share_embed_fcs
      # for handling wide share embedding columns
      if len(self._wide_share_embed_columns[embed_name]) == 0:
        continue
      share_embed_fcs = feature_column.shared_embedding_columns(
          self._wide_share_embed_columns[embed_name],
          self._wide_output_dim,
          initializer=initializer,
          shared_embedding_collection_name=embed_name + '_wide',
          combiner='sum',
          partitioner=partitioner,
          use_embedding_variable=self._use_embedding_variable)
      self._wide_share_embed_columns[embed_name] = share_embed_fcs

    for fc_name in self._deep_columns:
      fc = self._deep_columns[fc_name]
      if type(fc) == tuple:
        self._deep_columns[fc_name] = self._get_shared_embedding_column(fc)

    for fc_name in self._wide_columns:
      fc = self._wide_columns[fc_name]
      if type(fc) == tuple:
        self._wide_columns[fc_name] = self._get_shared_embedding_column(
            fc, deep=False)

    for fc_name in self._sequence_columns:
      fc = self._sequence_columns[fc_name]
      if type(fc) == tuple:
        self._sequence_columns[fc_name] = self._get_shared_embedding_column(fc)

  @property
  def wide_columns(self):
    return self._wide_columns

  @property
  def deep_columns(self):
    return self._deep_columns

  @property
  def sequence_columns(self):
    return self._sequence_columns

  def is_wide(self, config):
    if config.HasField('feature_name'):
      feature_name = config.feature_name
    else:
      feature_name = config.input_names[0]
    if feature_name not in self._wide_deep_dict:
      raise FeatureKeyError(feature_name)
    return self._wide_deep_dict[feature_name] in [
        WideOrDeep.WIDE, WideOrDeep.WIDE_AND_DEEP
    ]

  def is_deep(self, config):
    if config.HasField('feature_name'):
      feature_name = config.feature_name
    else:
      feature_name = config.input_names[0]
    # DEEP or WIDE_AND_DEEP
    if feature_name not in self._wide_deep_dict:
      raise FeatureKeyError(feature_name)
    return self._wide_deep_dict[feature_name] in [
        WideOrDeep.DEEP, WideOrDeep.WIDE_AND_DEEP
    ]

  def _get_vocab_size(self, vocab_path):
    if vocab_path in self._vocab_size:
      return self._vocab_size[vocab_path]
    with tf.gfile.GFile(vocab_path, 'r') as fin:
      vocabulary_size = sum(1 for _ in fin)
      self._vocab_size[vocab_path] = vocabulary_size
      return vocabulary_size

  def parse_id_feature(self, config):
    """Generate id feature columns.

    if hash_bucket_size or vocab_list or vocab_file is set,
    then will accept input tensor of string type, otherwise will accept input
    tensor of integer type.

    Args:
      config: instance of easy_rec.python.protos.feature_config_pb2.FeatureConfig
    """
    hash_bucket_size = config.hash_bucket_size
    if hash_bucket_size > 0:
      fc = feature_column.categorical_column_with_hash_bucket(
          config.input_names[0], hash_bucket_size=hash_bucket_size)
    elif config.vocab_list:
      fc = feature_column.categorical_column_with_vocabulary_list(
          config.input_names[0],
          default_value=0,
          vocabulary_list=config.vocab_list)
    elif config.vocab_file:
      fc = feature_column.categorical_column_with_vocabulary_file(
          config.input_names[0],
          default_value=0,
          vocabulary_file=config.vocab_file,
          vocabulary_size=self._get_vocab_size(config.vocab_file))
    else:
      fc = feature_column.categorical_column_with_identity(
          config.input_names[0], config.num_buckets, default_value=0)

    if self.is_wide(config):
      self._add_wide_embedding_column(fc, config)
    if self.is_deep(config):
      self._add_deep_embedding_column(fc, config)

  def parse_tag_feature(self, config):
    """Generate tag feature columns.

    if hash_bucket_size is set, will accept input of SparseTensor of string,
    otherwise num_buckets must be set, will accept input of SparseTensor of integer.
    tag feature preprocess is done in easy_rec/python/input/input.py: Input. _preprocess

    Args:
      config: instance of easy_rec.python.protos.feature_config_pb2.FeatureConfig
    """
    hash_bucket_size = config.hash_bucket_size
    if config.HasField('hash_bucket_size'):
      tag_fc = feature_column.categorical_column_with_hash_bucket(
          config.input_names[0], hash_bucket_size, dtype=tf.string)
    elif config.vocab_list:
      tag_fc = feature_column.categorical_column_with_vocabulary_list(
          config.input_names[0],
          default_value=0,
          vocabulary_list=config.vocab_list)
    elif config.vocab_file:
      tag_fc = feature_column.categorical_column_with_vocabulary_file(
          config.input_names[0],
          default_value=0,
          vocabulary_file=config.vocab_file,
          vocabulary_size=self._get_vocab_size(config.vocab_file))
    else:
      tag_fc = feature_column.categorical_column_with_identity(
          config.input_names[0], config.num_buckets, default_value=0)

    if len(config.input_names) > 1:
      tag_fc = feature_column.weighted_categorical_column(
          tag_fc, weight_feature_key=config.input_names[1], dtype=tf.float32)
    elif config.HasField('kv_separator'):
      wgt_name = config.input_names[0] + '_WEIGHT'
      tag_fc = feature_column.weighted_categorical_column(
          tag_fc, weight_feature_key=wgt_name, dtype=tf.float32)

    if self.is_wide(config):
      self._add_wide_embedding_column(tag_fc, config)
    if self.is_deep(config):
      self._add_deep_embedding_column(tag_fc, config)

  def parse_raw_feature(self, config):
    """Generate raw features columns.

    if boundaries is set, will be converted to category_column first.

    Args:
      config: instance of easy_rec.python.protos.feature_config_pb2.FeatureConfig
    """
    feature_name = config.feature_name if config.HasField('feature_name') \
        else config.input_names[0]
    fc = feature_column.numeric_column(
        config.input_names[0], shape=(config.raw_input_dim,))

    bounds = None
    if config.boundaries:
      bounds = list(config.boundaries)
      bounds.sort()
    elif config.num_buckets > 1 and config.max_val > config.min_val:
      # the feature values are already normalized into [0, 1]
      bounds = [
          x / float(config.num_buckets) for x in range(0, config.num_buckets)
      ]
      logging.info('discrete %s into %d buckets' %
                   (feature_name, config.num_buckets))

    if bounds:
      try:
        fc = feature_column.bucketized_column(fc, bounds)
      except Exception as e:
        tf.logging.error('bucketized_column [%s] with bounds %s error' %
                         (fc.name, str(bounds)))
        raise e
      if self.is_wide(config):
        self._add_wide_embedding_column(fc, config)
      if self.is_deep(config):
        self._add_deep_embedding_column(fc, config)
    else:
      tmp_id_col = feature_column.categorical_column_with_identity(
          config.input_names[0] + '_raw_proj_id',
          config.raw_input_dim,
          default_value=0)
      wgt_fc = feature_column.weighted_categorical_column(
          tmp_id_col,
          weight_feature_key=config.input_names[0] + '_raw_proj_val',
          dtype=tf.float32)
      if self.is_wide(config):
        self._add_wide_embedding_column(wgt_fc, config)
      if self.is_deep(config):
        if config.embedding_dim > 0:
          self._add_deep_embedding_column(wgt_fc, config)
        else:
          self._deep_columns[feature_name] = fc

  def parse_combo_feature(self, config):
    """Generate combo feature columns.

    Args:
      config: instance of easy_rec.python.protos.feature_config_pb2.FeatureConfig
    """
    assert len(config.input_names) >= 2
    fc = feature_column.crossed_column(
        config.input_names, config.hash_bucket_size, hash_key=None)

    if self.is_wide(config):
      self._add_wide_embedding_column(fc, config)
    if self.is_deep(config):
      self._add_deep_embedding_column(fc, config)

  def parse_lookup_feature(self, config):
    """Generate lookup feature columns.

    Args:
      config: instance of easy_rec.python.protos.feature_config_pb2.FeatureConfig
    """
    feature_name = config.feature_name if config.HasField('feature_name') \
        else config.input_names[0]
    assert config.HasField('hash_bucket_size')
    hash_bucket_size = config.hash_bucket_size
    fc = feature_column.categorical_column_with_hash_bucket(
        feature_name, hash_bucket_size, dtype=tf.string)

    if self.is_wide(config):
      self._add_wide_embedding_column(fc, config)
    if self.is_deep(config):
      self._add_deep_embedding_column(fc, config)

  def parse_sequence_feature(self, config):
    """Generate sequence feature columns.

    Args:
      config: instance of easy_rec.python.protos.feature_config_pb2.FeatureConfig
    """
    feature_name = config.feature_name if config.HasField('feature_name') \
        else config.input_names[0]
    sub_value_type = config.sub_value_type
    if sub_value_type == DatasetConfig.STRING:
      if config.HasField('hash_bucket_size'):
        hash_bucket_size = config.hash_bucket_size
        fc = sequence_feature_column.sequence_categorical_column_with_hash_bucket(
            config.input_names[0], hash_bucket_size, dtype=tf.string)
      elif config.vocab_list:
        fc = sequence_feature_column.sequence_categorical_column_with_vocabulary_list(
            config.input_names[0],
            default_value=0,
            vocabulary_list=config.vocab_list)
      elif config.vocab_file:
        fc = sequence_feature_column.sequence_categorical_column_with_vocabulary_file(
            config.input_names[0],
            default_value=0,
            vocabulary_file=config.vocab_file,
            vocabulary_size=self._get_vocab_size(config.vocab_file))
      else:
        fc = sequence_feature_column.sequence_categorical_column_with_identity(
            config.input_names[0], config.num_buckets, default_value=0)
    else:
      bounds = None
      fc = sequence_feature_column.sequence_numeric_column(
          config.input_names[0], shape=(1,))
      if config.HasField('hash_bucket_size'):
        hash_bucket_size = config.hash_bucket_size
        assert sub_value_type in [DatasetConfig.INT32, DatasetConfig.INT64
                                  ], 'hash_bucket_size dtype must be integer.'
        fc = sequence_feature_column.sequence_categorical_column_with_hash_bucket(
            config.input_names[0], hash_bucket_size, dtype=tf.int64)
      elif config.boundaries:
        bounds = list(config.boundaries)
        bounds.sort()
      elif config.num_buckets > 1 and config.max_val > config.min_val:
        # the feature values are already normalized into [0, 1]
        bounds = [
            x / float(config.num_buckets) for x in range(0, config.num_buckets)
        ]
        logging.info('sequence feature discrete %s into %d buckets' %
                     (feature_name, config.num_buckets))
      if bounds:
        try:
          fc = sequence_feature_column.sequence_numeric_column_with_bucketized_column(
              fc, bounds)
        except Exception as e:
          tf.logging.error(
              'sequence features bucketized_column [%s] with bounds %s error' %
              (config.input_names[0], str(bounds)))
          raise e
      else:
        if config.embedding_dim > 0:
          tmp_id_col = sequence_feature_column.sequence_numeric_column_with_categorical_column_with_identity(
              config.input_names[0] + '_raw_proj_id',
              config.sequence_length,
              default_value=0)
          wgt_fc = sequence_feature_column.sequence_numeric_column_with_weighted_categorical_column(
              tmp_id_col,
              weight_feature_key=config.input_names[0] + '_raw_proj_val',
              dtype=tf.float32)
          fc = wgt_fc
        else:
          fc = sequence_feature_column.sequence_numeric_column_with_raw_column(
              fc, config.sequence_length)

<<<<<<< HEAD
=======
    assert config.embedding_dim > 0

>>>>>>> d619aaaa
    if config.HasField('sequence_combiner'):
      fc.sequence_combiner = config.sequence_combiner
      self._deep_columns[feature_name] = fc
    elif config.embedding_dim > 0:
      self._add_deep_embedding_column(fc, config)
    else:
      self._deep_columns[feature_name] = fc

  def _build_partitioner(self, max_partitions):
    if max_partitions > 1:
      if self._use_embedding_variable:
        # pai embedding_variable should use fixed_size_partitioner
        return tf.fixed_size_partitioner(num_shards=max_partitions)
      else:
        return min_max_variable_partitioner(max_partitions=max_partitions)
    else:
      return None

  def _add_shared_embedding_column(self, embedding_name, fc, deep=True):
    curr_id = len(self._deep_share_embed_columns[embedding_name])
    if deep:
      self._deep_share_embed_columns[embedding_name].append(fc)
    else:
      self._wide_share_embed_columns[embedding_name].append(fc)
    return (embedding_name, curr_id)

  def _get_shared_embedding_column(self, fc_handle, deep=True):
    embed_name, embed_id = fc_handle
    if deep:
      return self._deep_share_embed_columns[embed_name][embed_id]
    else:
      return self._wide_share_embed_columns[embed_name][embed_id]

  def _add_wide_embedding_column(self, fc, config):
    """Generate wide feature columns.

    We use embedding to simulate wide column, which is more efficient than indicator column for
    sparse features
    """
    feature_name = config.feature_name if config.HasField('feature_name') \
        else config.input_names[0]
    assert self._wide_output_dim > 0, 'wide_output_dim is not set'
    if config.embedding_name in self._wide_share_embed_columns:
      wide_fc = self._add_shared_embedding_column(
          config.embedding_name, fc, deep=False)
    else:
      initializer = None
      if config.HasField('initializer'):
        initializer = hyperparams_builder.build_initializer(config.initializer)
      wide_fc = feature_column.embedding_column(
          fc,
          self._wide_output_dim,
          combiner='sum',
          initializer=initializer,
          partitioner=self._build_partitioner(config.max_partitions),
          use_embedding_variable=self._use_embedding_variable)
    self._wide_columns[feature_name] = wide_fc

  def _add_deep_embedding_column(self, fc, config):
    """Generate deep feature columns."""
    feature_name = config.feature_name if config.HasField('feature_name') \
        else config.input_names[0]
    assert config.embedding_dim > 0, 'embedding_dim is not set for %s' % feature_name
    if config.embedding_name in self._deep_share_embed_columns:
      fc = self._add_shared_embedding_column(config.embedding_name, fc)
    else:
      initializer = None
      if config.HasField('initializer'):
        initializer = hyperparams_builder.build_initializer(config.initializer)
      fc = feature_column.embedding_column(
          fc,
          config.embedding_dim,
          combiner=config.combiner,
          initializer=initializer,
          partitioner=self._build_partitioner(config.max_partitions),
          use_embedding_variable=self._use_embedding_variable)
    if config.feature_type != config.SequenceFeature:
      self._deep_columns[feature_name] = fc
    else:
      self._sequence_columns[feature_name] = fc<|MERGE_RESOLUTION|>--- conflicted
+++ resolved
@@ -444,11 +444,7 @@
           fc = sequence_feature_column.sequence_numeric_column_with_raw_column(
               fc, config.sequence_length)
 
-<<<<<<< HEAD
-=======
     assert config.embedding_dim > 0
-
->>>>>>> d619aaaa
     if config.HasField('sequence_combiner'):
       fc.sequence_combiner = config.sequence_combiner
       self._deep_columns[feature_name] = fc
