--- conflicted
+++ resolved
@@ -184,12 +184,8 @@
         // input pipelines
         DummyInput = 8;
         KafkaInput = 13;
-<<<<<<< HEAD
-        HiveInput = 16;
-        GraphInput = 17;
-=======
         HiveInput = 17;
->>>>>>> bed6d9ee
+        GraphInput = 18;
     }
     required InputType input_type = 10;
 
