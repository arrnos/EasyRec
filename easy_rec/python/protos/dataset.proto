syntax = "proto2";
package protos;

// Weighted Random Sampling ItemID not in Batch
message NegativeSampler {
    // sample data path
    // itemid weight attrs
    required string input_path = 1;
    // number of negative sample
    required uint32 num_sample = 2;
    // field names of attrs in train data or eval data
    repeated string attr_fields = 3;
    // field name of item_id in train data or eval data
    required string item_id_field = 4;

    optional string attr_delimiter = 5 [default=":"];

    optional uint32 num_eval_sample = 6 [default=0];
}

// Weighted Random Sampling ItemID not with Edge
message NegativeSamplerV2 {
    // user data path
    // userid weight
    required string user_input_path = 1;
    // item data path
    // itemid weight attrs
    required string item_input_path = 2;
    // positive edge path
    // userid itemid weight
    required string pos_edge_input_path = 3;
    // number of negative sample
    required uint32 num_sample = 4;
    // field names of attrs in train data or eval data
    repeated string attr_fields = 5;
    // field name of item_id in train data or eval data
    required string item_id_field = 6;
    // field name of user_id in train data or eval data
    required string user_id_field = 7;

    optional string attr_delimiter = 8 [default=":"];

    optional uint32 num_eval_sample = 9 [default=0];
}

// Weighted Random Sampling ItemID not in Batch and Sampling Hard Edge
message HardNegativeSampler {
    // user data path
    // userid weight
    required string user_input_path = 1;
    // item data path
    // itemid weight attrs
    required string item_input_path = 2;
    // hard negative edge path
    // userid itemid weight
    required string hard_neg_edge_input_path = 3;
    // number of negative sample
    required uint32 num_sample = 4;
    // max number of hard negative sample
    required uint32 num_hard_sample = 5;
    // field names of attrs in train data or eval data
    repeated string attr_fields = 6;
    // field name of item_id in train data or eval data
    required string item_id_field = 7;
    // field name of user_id in train data or eval data
    required string user_id_field = 8;

    optional string attr_delimiter = 9 [default=":"];

    optional uint32 num_eval_sample = 10 [default=0];
}

// Weighted Random Sampling ItemID not with Edge and Sampling Hard Edge
message HardNegativeSamplerV2 {
    // user data path
    // userid weight
    required string user_input_path = 1;
    // item data path
    // itemid weight attrs
    required string item_input_path = 2;
    // positive edge path
    // userid itemid weight
    required string pos_edge_input_path = 3;
    // hard negative edge path
    // userid itemid weight
    required string hard_neg_edge_input_path = 4;
    // number of negative sample
    required uint32 num_sample = 5;
    // max number of hard negative sample
    required uint32 num_hard_sample = 6;
    // field names of attrs in train data or eval data
    repeated string attr_fields = 7;
    // field name of item_id in train data or eval data
    required string item_id_field = 8;
    // field name of user_id in train data or eval data
    required string user_id_field = 9;

    optional string attr_delimiter = 10 [default=":"];

    optional uint32 num_eval_sample = 11 [default=0];
}

message DatasetConfig {
    // mini batch size to use for training and evaluation.
    optional uint32 batch_size = 1 [default = 32];

    enum FieldType {
        INT32 = 0;
        INT64 = 1;
        STRING = 2;
        FLOAT = 4;
        DOUBLE = 5;
        BOOL = 6;
    }

    message Field {
        required string input_name = 1;
        required FieldType input_type = 2 [default = STRING];
        optional string default_val = 3;
        optional uint32 input_dim = 4 [default=1];
        optional uint32 input_shape = 5 [default = 1];
    }

    // set auto_expand_input_fields to true to
    // auto_expand field[1-21] to field1, field2, ..., field21
    optional bool auto_expand_input_fields = 3 [default = false];

    // label fields, normally only one field is used.
    // For multiple target models such as MMOE
    // multiple label_fields will be set.
    repeated string label_fields = 4;

    // label separator
    repeated string label_sep = 41;

    // label dimensions which need to be set when there
    // are labels have dimension > 1
    repeated uint32 label_dim = 42;

    // whether to shuffle data
    optional bool shuffle = 5 [default = true];

    // shufffle buffer for better performance, even shuffle buffer is set,
    // it is suggested to do full data shuffle before training
    // especially when the performance of models is not good.
    optional int32 shuffle_buffer_size = 11 [default = 32];

    // The number of times a data source is read. If set to zero, the data source
    // will be reused indefinitely.
    optional uint32 num_epochs = 6 [default = 0];

    // Number of decoded batches to prefetch.
    optional uint32 prefetch_size = 7 [default = 32];

    // shard dataset to 1/num_workers in distribute mode
    optional bool shard = 8 [default = false];

    enum InputType {
        // csv format input, could be used in local or hdfs
        CSVInput = 10;
        // @Depreciated
        CSVInputV2 = 11;
        // extended csv format, allow quote in fields
        CSVInputEx = 12;
        // @Depreciated, has memory leak problem
        OdpsInput = 2;
        // odps input, used on pai
        OdpsInputV2 = 3;
        DataHubInput = 15;
        OdpsInputV3 = 9;
        RTPInput = 4;
        RTPInputV2 = 5;
        OdpsRTPInput = 6;
        OdpsRTPInputV2 = 16;
        TFRecordInput = 7;
        BatchTFRecordInput = 14;
        // for the purpose to debug performance bottleneck of
        // input pipelines
        DummyInput = 8;
        KafkaInput = 13;
<<<<<<< HEAD
        HiveInput = 16;
        // for e2e multimodal input on local or ds
        GroupRTPInput = 20;
        // for e2e multimodal input on odps
        OdpsGroupRTPInput = 21;
=======
        HiveInput = 17;
>>>>>>> bed6d9ee
    }
    required InputType input_type = 10;

    // separator of column features, only used for CSVInput*
    // not used in OdpsInput*
    // binary separators are supported:
    //   CTRL+A could be set as '\001'
    //   CTRL+B could be set as '\002'
    //   CTRL+C could be set as '\003'
    // for RTPInput and OdpsRTPInput it is usually set
    // to '\002'
    optional string separator = 12 [default = ','];

    // parallel preproces of raw data, avoid using too small
    // or too large numbers(suggested be to small than
    // number of the cores)
    optional uint32 num_parallel_calls = 13 [default = 8];

    // only used for OdpsInput/OdpsInputV2/OdpsRTPInput, comma separated
    // for RTPInput, selected_cols use indices as column names
    //  such as '1,2,4', where 1,2 are label columns, and
    //  4 is the feature column, column 0,3 are not used,
    optional string selected_cols = 14 [default = ''];

    // selected col types, only used for OdpsInput/OdpsInputV2
    // to avoid error setting of data types
    optional string selected_col_types = 15 [default = ''];

    // the input fields must be the same number and in the
    // same order as data in csv files or odps tables
    repeated Field input_fields = 16;

    // for RTPInput only
    optional string rtp_separator = 17 [default = ';'];
    // for GroupRTPInput/OdpsGroupRTPInput, it is usually set to '\001'
    // CTRL+A could be set as '\001'
    optional string group_sample_separator = 26 [default = ','];

    // ignore some data errors
    // it is not suggested to set this parameter
    optional bool ignore_error = 18 [default=false];

    // whether to use pai global shuffle queue, only for OdpsInput,
    // OdpsInputV2, OdpsRTPInputV2
    optional bool pai_worker_queue = 19 [default = false];
    optional int32 pai_worker_slice_num = 20 [default = 100];

    // if true, one worker will duplicate the data of the chief node
    // and undertake the gradient computation of the chief node
    optional bool chief_redundant = 21 [default = false];

    // input field for sample weight
    optional string sample_weight = 22;
    // the compression type of tfrecord
    optional string data_compression_type = 23 [default = ''];

    // n data for one feature in tfrecord
    optional uint32 n_data_batch_tfrecord = 24;

    // for csv files, may optionally with an header
    // in that case, input_name must match header name,
    // and the number and the order of input_fields
    // may not be the same as that in csv files.
    optional bool with_header = 25 [default = false];

    oneof sampler {
        NegativeSampler negative_sampler = 101;
        NegativeSamplerV2 negative_sampler_v2 = 102;
        HardNegativeSampler hard_negative_sampler = 103;
        HardNegativeSamplerV2 hard_negative_sampler_v2 = 104;
    }

}<|MERGE_RESOLUTION|>--- conflicted
+++ resolved
@@ -178,15 +178,11 @@
         // input pipelines
         DummyInput = 8;
         KafkaInput = 13;
-<<<<<<< HEAD
-        HiveInput = 16;
+        HiveInput = 17;
         // for e2e multimodal input on local or ds
-        GroupRTPInput = 20;
+        GroupRTPInput = 18;
         // for e2e multimodal input on odps
-        OdpsGroupRTPInput = 21;
-=======
-        HiveInput = 17;
->>>>>>> bed6d9ee
+        OdpsGroupRTPInput = 19;
     }
     required InputType input_type = 10;
 
