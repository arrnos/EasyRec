syntax = "proto2";
package protos;

import "easy_rec/python/protos/train.proto";
import "easy_rec/python/protos/eval.proto";
import "easy_rec/python/protos/export.proto";
import "easy_rec/python/protos/dataset.proto";
import "easy_rec/python/protos/feature_config.proto";
import "easy_rec/python/protos/easy_rec_model.proto";
import "easy_rec/python/protos/data_source.proto";

// EasyRecConfig: the pipeline_config, including all sub configs

message EasyRecConfig {
  oneof train_path {
      string train_input_path = 1;
      KafkaServer kafka_train_input = 2;
      DatahubServer datahub_train_input = 12;
  }
  oneof eval_path {
      string eval_input_path = 3;
      KafkaServer kafka_eval_input = 4;
      DatahubServer datahub_eval_input = 13;
  }
  required string model_dir = 5;

  //train config, including optimizer, weight decay, num_steps and so on
  optional TrainConfig train_config = 6;

  optional EvalConfig eval_config = 7;

  optional DatasetConfig data_config = 8;

  //for compatibility
  repeated FeatureConfig feature_configs = 9;
  optional FeatureConfigV2 feature_config = 10;

  // recommendation model config
  required EasyRecModel model_config = 14;

<<<<<<< HEAD
  optional ExportConfig export_config = 11;

  // rtp fg config file path
  optional string fg_config = 101;
=======
  optional ExportConfig export_config = 15;

  optional string fg_json_path = 16;
>>>>>>> 1a44891c
}<|MERGE_RESOLUTION|>--- conflicted
+++ resolved
@@ -38,14 +38,7 @@
   // recommendation model config
   required EasyRecModel model_config = 14;
 
-<<<<<<< HEAD
-  optional ExportConfig export_config = 11;
-
-  // rtp fg config file path
-  optional string fg_config = 101;
-=======
   optional ExportConfig export_config = 15;
 
   optional string fg_json_path = 16;
->>>>>>> 1a44891c
 }