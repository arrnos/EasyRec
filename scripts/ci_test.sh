--- conflicted
+++ resolved
@@ -8,11 +8,7 @@
 bash scripts/gen_proto.sh
 
 export CUDA_VISIBLE_DEVICES=""
-<<<<<<< HEAD
-export TEST_DEVICES=''
-=======
 export TEST_DEVICES=""
->>>>>>> 6fcf7eef
 
 if [[ $# -eq 1 ]]; then
   export TEST_DIR=$1
@@ -20,10 +16,6 @@
   export TEST_DIR="/tmp/easy_rec_test_${USER}_`date +%s`"
 fi
 
-<<<<<<< HEAD
-# run test
-PYTHONPATH=. python easy_rec/python/test/run.py ExportTest.*
-=======
 export UnitTestSucceedFlag=EasyRecUnitSucceed
 
 PYTHONPATH=. python -m easy_rec.python.test.run --list_test_to_file UNIT_TEST_CASE_LIST
@@ -44,5 +36,4 @@
 # for github
 echo "::set-output name=ci_test_passed::1"
 rm -rf $UnitTestSucceedFlag
-rm -rf UNIT_TEST_CASE_LIST
->>>>>>> 6fcf7eef
+rm -rf UNIT_TEST_CASE_LIST