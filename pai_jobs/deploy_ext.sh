--- conflicted
+++ resolved
@@ -1,8 +1,3 @@
-<<<<<<< HEAD
-#/bin/bash
-
-curr_path=`greadlink -f $0`
-=======
 greadlink=`which greadlink 2>/dev/null`
 if [ -n "$greadlink" ]  && [ -e "$greadlink" ]
 then
@@ -15,10 +10,8 @@
     exit 1
   fi
 fi
->>>>>>> 1a44891c
 curr_dir=`dirname $curr_path`
 root_dir=`dirname $curr_dir`
-build_dir="$root_dir/build"
 
 VERSION=`grep -o "[0-9]\.[0-9]\.[0-9]" easy_rec/version.py`
 
@@ -65,18 +58,7 @@
    exit 1
 fi
 
-<<<<<<< HEAD
-if [ -z $odps_config ]
-then
-  odpscmd_path=`greadlink -f $ODPSCMD`
-  odpscmd_dir=`dirname $odpscmd_path`
-  odpscmd_dir=`dirname $odpscmd_dir`
-  odps_config=$odpscmd_dir/conf/odps_config.ini
-fi
-if [ ! -e $odps_config ]
-=======
 if [ ! -e "$odps_config" ] && [ $mode -ne 2 ]
->>>>>>> 1a44891c
 then
   if [ -z "$odps_config" ]
   then
@@ -86,14 +68,10 @@
   fi
   exit 1
 fi
-<<<<<<< HEAD
-odps_config=`greadlink -f $odps_config`
-=======
 if [ -e "$odps_config" ]
 then
   odps_config=`readlink -f $odps_config`
 fi
->>>>>>> 1a44891c
 
 cd $root_dir
 sh scripts/gen_proto.sh
@@ -103,28 +81,9 @@
   exit 1
 fi
 
-if [ ! -d $build_dir ]
-then
-  mkdir $build_dir
-fi
-cd $build_dir
-if [ $? -ne 0 ]
-then
-  echo "cannot get to $build_dir"
-  exit 1
-fi
+cd $curr_dir
 
 RES_PATH=easy_rec_ext_${VERSION}_res.tar.gz
-<<<<<<< HEAD
-rm -rf ./easy_rec
-cp -R $root_dir/easy_rec ./easy_rec
-cp easy_rec/__init__.py easy_rec/__init__.py.bak
-sed -i -e "s/\[VERSION\]/$VERSION/g" easy_rec/__init__.py
-find -L easy_rec -name "*.pyc" | xargs rm -rf
-cp ../requirements.txt ./requirements.txt
-cp $curr_dir/run.py ./run.py
-tar -cvzhf $RES_PATH easy_rec run.py requirements.txt
-=======
 
 if [ ! -e easy_rec ]
 then
@@ -134,7 +93,6 @@
 sed -i -e "s/\[VERSION\]/$VERSION/g" easy_rec/__init__.py
 find -L easy_rec -name "*.pyc" | xargs rm -rf
 tar -cvzhf $RES_PATH easy_rec run.py
->>>>>>> 1a44891c
 mv easy_rec/__init__.py.bak easy_rec/__init__.py
 
 # 2 means generate only
@@ -157,22 +115,6 @@
   exit 0
 fi
 
-<<<<<<< HEAD
-# cd easy_rec_flow_ex
-# sed -i -e "s/parameter name=\"version\" use=\"optional\" default=\"[0-9A-Za-z_-]\+\"/parameter name=\"version\" use=\"optional\" default=\"$VERSION\"/g" easy_rec_ext.xml
-# tar -cvzf easy_rec_flow_ex.tar.gz easy_rec_ext.lua  easy_rec_ext.xml
-# cd ../xflow-deploy
-# package=../easy_rec_flow_ex/easy_rec_flow_ex.tar.gz
-# python xflow_deploy.py conf=${odps_config} package=$package
-# if [ $? -ne 0 ]
-# then
-#    echo "deploy $package failed"
-#    exit 1
-# else
-#    echo "deploy $package succeed"
-# fi
-# rm -rf ../easy_rec_flow_ex/easy_rec_flow_ex ../easy_rec_flow_ex/easy_rec_flow_ex.tar.gz
-=======
 cd easy_rec_flow_ex
 sed -i -e "s/parameter name=\"version\" use=\"optional\" default=\"[0-9A-Za-z_-]\+\"/parameter name=\"version\" use=\"optional\" default=\"$VERSION\"/g" easy_rec_ext.xml
 tar -cvzf easy_rec_flow_ex.tar.gz easy_rec_ext.lua  easy_rec_ext.xml
@@ -194,5 +136,4 @@
   cd $curr_dir
   echo "Generated RESOURCES: $RES_PATH"
   echo "Generated XFLOW: easy_rec_flow_ex/easy_rec_flow_ex.tar.gz"
-fi
->>>>>>> 1a44891c
+fi